--- conflicted
+++ resolved
@@ -1,305 +1,298 @@
-import numpy as np
-
-from enaml.core.declarative import Declarative, d_
-from atom.api import (Unicode, Typed, Value, Enum, List, Event, Property,
-                      observe, Bool, Dict, Coerced)
-
-from psi.core.enaml.api import PSIContribution
-
-
-################################################################################
-# ContextMeta
-################################################################################
-class ContextMeta(Declarative):
-
-    name = d_(Unicode())
-    label = d_(Unicode())
-    link_rove = d_(Bool(True))
-
-
-class UnorderedContextMeta(ContextMeta):
-
-    values = d_(Coerced(set))
-
-    def add_item(self, item):
-        if item not in self.values:
-            values = self.values.copy()
-            values.add(item)
-            self.values = values
-
-    def remove_item(self, item):
-        if item in self.values:
-            values = self.values.copy()
-            values.remove(item)
-            self.values = values
-
-
-class OrderedContextMeta(ContextMeta):
-
-    values = d_(List())
-
-    def add_item(self, item):
-        if item not in self.values:
-            values = self.values.copy()
-            values.append(item)
-            self.values = values
-
-    def remove_item(self, item):
-        if item in self.values:
-            values = self.values.copy()
-            values.remove(item)
-            self.values = values
-
-    def _default_values(self):
-        return []
-
-    # TODO: move most of this stuff to the enaml interface
-    def set_choice(self, choice, context_item):
-        values = self.values[:]
-        if choice is None:
-            values.remove(context_item)
-        else:
-            position = int(choice)-1
-            if context_item in values:
-                values.remove(context_item)
-            values.insert(position, context_item)
-        self.values = values
-
-    def get_choice(self, context_item):
-        try:
-            return str(self.values.index(context_item) + 1)
-        except ValueError:
-            return None
-
-    def get_choices(self, context_item):
-        n = len(self.values)
-        if context_item not in self.values:
-            n += 1
-        return [str(i+1) for i in range(n)]
-
-
-################################################################################
-# Expression
-################################################################################
-class Expression(Declarative):
-
-    # Parameter that is assigned the result of the expression
-    parameter = d_(Unicode())
-
-    # Expression to be evaluated
-    expression = d_(Unicode())
-
-
-################################################################################
-# ContextGroup
-################################################################################
-class ContextGroup(PSIContribution):
-    '''
-    Used to group together context items for management.
-    '''
-    # Group name
-    name = d_(Unicode())
-
-    # Label to use in the GUI
-    label = d_(Unicode())
-
-    # Are the parameters in this group visible?
-    visible = d_(Bool(True))
-
-    # Items in context
-    items = List()
-
-    def add_item(self, item):
-        if item not in self.items:
-            self.items = self.items[:] + [item]
-        else:
-            raise ValueError(f'Item {item.name} already in group')
-
-    def remove_item(self, item):
-        if item in self.items:
-            items = self.items[:]
-            items.remove(item)
-            self.items = items
-
-
-################################################################################
-# ContextItem
-################################################################################
-class ContextItem(Declarative):
-    '''
-    Defines the core elements of a context item. These items are made available
-    to the context namespace.
-    '''
-    # Must be a valid Python identifier. Used by eval() in expressions.
-    name = d_(Unicode())
-
-    # Long-format label for display in the GUI. Include units were applicable.
-    label = d_(Unicode()).tag(preference=True)
-
-    # Datatype of the value. Required for properly initializing some data
-    # plugins (e.g., those that save data to a HDF5 file).
-    dtype = d_(Unicode())
-
-    group = d_(Typed(ContextGroup))
-
-    # Name of the group to display the item under.
-    group_name = d_(Unicode())
-
-    # Compact label where there is less space in the GUI (e.g., under a column
-    # heading for example).
-    compact_label = d_(Unicode()).tag(preference=True)
-
-    # Is this visible via the standard configuration menus?
-    visible = d_(Bool(True)).tag(preference=True)
-
-    # Can this be configured by the user? This will typically be False if the
-    # experiment configuration has contributed an Expression that assigns the
-    # value of this parameter.
-    configurable = Bool(True)
-
-    updated = Event()
-
-    def _default_label(self):
-        return self.name.capitalize().replace('_', ' ')
-
-    def _default_compact_label(self):
-        return self.label
-
-    def coerce_to_type(self, value):
-        coerce_function = np.dtype(self.dtype).type
-        value = coerce_function(value)
-        return np.asscalar(value)
-
-    def __repr__(self):
-        return f'<{self}>'
-
-    def __str__(self):
-        return f'{self.name} in {self.group}'
-
-    def set_group(self, group):
-        if self.group is not None and self.group != group:
-            self.group.remove_item(self)
-
-        self.group = group
-        if self.group is not None:
-            self.group.add_item(self)
-            self.group_name = self.group.name
-        else:
-            self.group_name = ''
-
-
-class Result(ContextItem):
-    '''
-    A context item whose value is set by the plugin that contributes it. Typical
-    use-cases include results calculated (e.g., reaction time, hit vs miss)
-    following completion of a trial. These values are made available to the next
-    iteration of the context.
-    '''
-    pass
-
-
-class Parameter(ContextItem):
-    '''
-    A context item that can be evaluated dynamically, but cannot be included as
-    part of a selector.  This is typically used for settings that must be
-    determined before values are drawn from the selectors (e.g., probability of
-    a go trial).
-    '''
-    # Default value of the context item when used as part of a selector.
-    default = d_(Value()).tag(preference=True)
-
-    expression = d_(Unicode()).tag(preference=True)
-
-    # Defines the span over which the item's value does not change:
-    # * experiment - the value cannot change once the experiment begins
-    # * trial - The value cannot change once a trial begins. This is the only
-    #   type of item that can be roved using a selector.
-    # * arbitrary - The value can be changd at any time but it does not make
-    #   sense for it to be a roving item.
-    scope = d_(Enum('trial', 'experiment', 'arbitrary'))
-
-    # Is the value of this item managed by a selector?
-    rove = d_(Bool()).tag(preference=True)
-
-    def _default_expression(self):
-        return str(self.default)
-
-    def _default_dtype(self):
-        return np.array(self.default).dtype.str
-
-    def _default_label(self):
-        return self.name
-
-    def to_expression(self, value):
-        return str(value)
-
-
-class EnumParameter(Parameter):
-
-<<<<<<< HEAD
-    expression = Property().tag(transient=True)
-    choices = d_(Typed(dict)).tag(preference=True)
-    selected = d_(Unicode()).tag(preference=True)
-    default = d_(Unicode()).tag(preference=True)
-=======
-    expression = Property()
-    choices = d_(Typed(dict))
-    selected = d_(Unicode()).tag(preference=True)
-    default = d_(Unicode())
->>>>>>> e4cac702
-
-    def _default_dtype(self):
-        values = list(self.choices.values())
-        return np.array(values).dtype.str
-
-    def _get_expression(self):
-        return self.choices.get(self.selected, None)
-
-    def _set_expression(self, expression):
-        for k, v in self.choices.items():
-            if v == expression:
-                self.selected = k
-                break
-        else:
-            if expression is not None:
-                m = 'Could not map expression {} to choice'.format(expression)
-                raise ValueError(m)
-
-    def _default_selected(self):
-        if self.default not in self.choices:
-            return next(iter(self.choices))
-        return self.default
-
-    @observe('selected')
-    def _notify_update(self, event):
-        self.notify('expression', self.expression)
-
-    def to_expression(self, value):
-        return str(self.choices.get(value, None))
-
-    def coerce_to_type(self, value):
-        return str(value)
-
-
-class FileParameter(Parameter):
-
-    expression = Property().tag(transient=True)
-    path = d_(Unicode())
-    file_mode = d_(Enum('any_file', 'existing_file', 'directory'))
-    current_path = d_(Unicode())
-    name_filters = d_(List(Unicode()))
-
-    def _get_expression(self):
-        return '"{}"'.format(self.path)
-
-    def _set_expression(self, expression):
-        self.path = expression.strip('\"\'')
-
-    @observe('path')
-    def _notify_update(self, event):
-        self.updated = event
-
-
-class BoolParameter(Parameter):
-
-    dtype = np.bool
+import numpy as np
+
+from enaml.core.declarative import Declarative, d_
+from atom.api import (Unicode, Typed, Value, Enum, List, Event, Property,
+                      observe, Bool, Dict, Coerced)
+
+from psi.core.enaml.api import PSIContribution
+
+
+################################################################################
+# ContextMeta
+################################################################################
+class ContextMeta(Declarative):
+
+    name = d_(Unicode())
+    label = d_(Unicode())
+    link_rove = d_(Bool(True))
+
+
+class UnorderedContextMeta(ContextMeta):
+
+    values = d_(Coerced(set))
+
+    def add_item(self, item):
+        if item not in self.values:
+            values = self.values.copy()
+            values.add(item)
+            self.values = values
+
+    def remove_item(self, item):
+        if item in self.values:
+            values = self.values.copy()
+            values.remove(item)
+            self.values = values
+
+
+class OrderedContextMeta(ContextMeta):
+
+    values = d_(List())
+
+    def add_item(self, item):
+        if item not in self.values:
+            values = self.values.copy()
+            values.append(item)
+            self.values = values
+
+    def remove_item(self, item):
+        if item in self.values:
+            values = self.values.copy()
+            values.remove(item)
+            self.values = values
+
+    def _default_values(self):
+        return []
+
+    # TODO: move most of this stuff to the enaml interface
+    def set_choice(self, choice, context_item):
+        values = self.values[:]
+        if choice is None:
+            values.remove(context_item)
+        else:
+            position = int(choice)-1
+            if context_item in values:
+                values.remove(context_item)
+            values.insert(position, context_item)
+        self.values = values
+
+    def get_choice(self, context_item):
+        try:
+            return str(self.values.index(context_item) + 1)
+        except ValueError:
+            return None
+
+    def get_choices(self, context_item):
+        n = len(self.values)
+        if context_item not in self.values:
+            n += 1
+        return [str(i+1) for i in range(n)]
+
+
+################################################################################
+# Expression
+################################################################################
+class Expression(Declarative):
+
+    # Parameter that is assigned the result of the expression
+    parameter = d_(Unicode())
+
+    # Expression to be evaluated
+    expression = d_(Unicode())
+
+
+################################################################################
+# ContextGroup
+################################################################################
+class ContextGroup(PSIContribution):
+    '''
+    Used to group together context items for management.
+    '''
+    # Group name
+    name = d_(Unicode())
+
+    # Label to use in the GUI
+    label = d_(Unicode())
+
+    # Are the parameters in this group visible?
+    visible = d_(Bool(True))
+
+    # Items in context
+    items = List()
+
+    def add_item(self, item):
+        if item not in self.items:
+            self.items = self.items[:] + [item]
+        else:
+            raise ValueError(f'Item {item.name} already in group')
+
+    def remove_item(self, item):
+        if item in self.items:
+            items = self.items[:]
+            items.remove(item)
+            self.items = items
+
+
+################################################################################
+# ContextItem
+################################################################################
+class ContextItem(Declarative):
+    '''
+    Defines the core elements of a context item. These items are made available
+    to the context namespace.
+    '''
+    # Must be a valid Python identifier. Used by eval() in expressions.
+    name = d_(Unicode())
+
+    # Long-format label for display in the GUI. Include units were applicable.
+    label = d_(Unicode()).tag(preference=True)
+
+    # Datatype of the value. Required for properly initializing some data
+    # plugins (e.g., those that save data to a HDF5 file).
+    dtype = d_(Unicode())
+
+    group = d_(Typed(ContextGroup))
+
+    # Name of the group to display the item under.
+    group_name = d_(Unicode())
+
+    # Compact label where there is less space in the GUI (e.g., under a column
+    # heading for example).
+    compact_label = d_(Unicode()).tag(preference=True)
+
+    # Is this visible via the standard configuration menus?
+    visible = d_(Bool(True)).tag(preference=True)
+
+    # Can this be configured by the user? This will typically be False if the
+    # experiment configuration has contributed an Expression that assigns the
+    # value of this parameter.
+    configurable = Bool(True)
+
+    updated = Event()
+
+    def _default_label(self):
+        return self.name.capitalize().replace('_', ' ')
+
+    def _default_compact_label(self):
+        return self.label
+
+    def coerce_to_type(self, value):
+        coerce_function = np.dtype(self.dtype).type
+        value = coerce_function(value)
+        return np.asscalar(value)
+
+    def __repr__(self):
+        return f'<{self}>'
+
+    def __str__(self):
+        return f'{self.name} in {self.group}'
+
+    def set_group(self, group):
+        if self.group is not None and self.group != group:
+            self.group.remove_item(self)
+
+        self.group = group
+        if self.group is not None:
+            self.group.add_item(self)
+            self.group_name = self.group.name
+        else:
+            self.group_name = ''
+
+
+class Result(ContextItem):
+    '''
+    A context item whose value is set by the plugin that contributes it. Typical
+    use-cases include results calculated (e.g., reaction time, hit vs miss)
+    following completion of a trial. These values are made available to the next
+    iteration of the context.
+    '''
+    pass
+
+
+class Parameter(ContextItem):
+    '''
+    A context item that can be evaluated dynamically, but cannot be included as
+    part of a selector.  This is typically used for settings that must be
+    determined before values are drawn from the selectors (e.g., probability of
+    a go trial).
+    '''
+    # Default value of the context item when used as part of a selector.
+    default = d_(Value()).tag(preference=True)
+
+    expression = d_(Unicode()).tag(preference=True)
+
+    # Defines the span over which the item's value does not change:
+    # * experiment - the value cannot change once the experiment begins
+    # * trial - The value cannot change once a trial begins. This is the only
+    #   type of item that can be roved using a selector.
+    # * arbitrary - The value can be changd at any time but it does not make
+    #   sense for it to be a roving item.
+    scope = d_(Enum('trial', 'experiment', 'arbitrary'))
+
+    # Is the value of this item managed by a selector?
+    rove = d_(Bool()).tag(preference=True)
+
+    def _default_expression(self):
+        return str(self.default)
+
+    def _default_dtype(self):
+        return np.array(self.default).dtype.str
+
+    def _default_label(self):
+        return self.name
+
+    def to_expression(self, value):
+        return str(value)
+
+
+class EnumParameter(Parameter):
+
+    expression = Property().tag(transient=True)
+    choices = d_(Typed(dict)).tag(preference=True)
+    selected = d_(Unicode()).tag(preference=True)
+    default = d_(Unicode()).tag(preference=True)
+
+    def _default_dtype(self):
+        values = list(self.choices.values())
+        return np.array(values).dtype.str
+
+    def _get_expression(self):
+        return self.choices.get(self.selected, None)
+
+    def _set_expression(self, expression):
+        for k, v in self.choices.items():
+            if v == expression:
+                self.selected = k
+                break
+        else:
+            if expression is not None:
+                m = 'Could not map expression {} to choice'.format(expression)
+                raise ValueError(m)
+
+    def _default_selected(self):
+        if self.default not in self.choices:
+            return next(iter(self.choices))
+        return self.default
+
+    @observe('selected')
+    def _notify_update(self, event):
+        self.notify('expression', self.expression)
+
+    def to_expression(self, value):
+        return str(self.choices.get(value, None))
+
+    def coerce_to_type(self, value):
+        return str(value)
+
+
+class FileParameter(Parameter):
+
+    expression = Property().tag(transient=True)
+    path = d_(Unicode())
+    file_mode = d_(Enum('any_file', 'existing_file', 'directory'))
+    current_path = d_(Unicode())
+    name_filters = d_(List(Unicode()))
+
+    def _get_expression(self):
+        return '"{}"'.format(self.path)
+
+    def _set_expression(self, expression):
+        self.path = expression.strip('\"\'')
+
+    @observe('path')
+    def _notify_update(self, event):
+        self.updated = event
+
+
+class BoolParameter(Parameter):
+
+    dtype = np.bool