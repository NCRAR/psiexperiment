import logging
log = logging.getLogger(__name__)

from atom.api import Typed

from enaml.application import deferred_call
from enaml.workbench.api import Extension
from enaml.workbench.core.api import Command

from psi.context.api import ContextGroup, Parameter, SequenceSelector
from psi.controller.api import EpochOutput, ExperimentAction

from psi.controller.output import QueuedEpochOutput
from psi.controller.input import ExtractEpochs, Input, Threshold, ITI, Edges

from .base_manifest import BaseManifest
from .base_plugin import BasePlugin

from .queue import InterleavedFIFOSignalQueue

from psi.data.plots import (TimeContainer, ChannelPlot, TimeseriesPlot,
                            ExtremesChannelPlot, FFTContainer, FFTChannelPlot,
                            PyQtGraphPlotContainer, GriddedEpochAveragePlot)

import time

from psi.data.sinks.epoch_average import EpochAverage
<<<<<<< HEAD
=======
from psi.data.sinks.trial_log_counter import TrialLogCounter
>>>>>>> 5fff9ab1


def process_key(event):
    core = event.workbench.get_plugin('enaml.workbench.core')
    metadata = [e['metadata'] for e in event.parameters['data']]
    parameters = {'results': metadata}
    core.invoke_command('psi.data.process_trials', parameters)


enamldef PassiveManifest(BaseManifest): manifest:

    Extension:
        id = 'io'
        point = 'psi.controller.io'

        QueuedEpochOutput: output:
            name = 'target'
            label = 'Target'
            target_name = 'speaker'
            selector_name = 'default'
            queue = InterleavedFIFOSignalQueue()
            auto_decrement = False

        ExtractEpochs:
            save = True
            name = 'erp'
            buffer_size = 5
            epoch_size = 8.5e-3
            queue = output.queue
            source_name = 'microphone'

        Threshold:
            source_name = 'microphone'
            threshold = 0.1
            Edges:
                debounce = 50
                ITI:
                    pass

    Extension:
        id = 'selectors'
        point = 'psi.context.selectors'
        SequenceSelector:
            name = 'default'

    Extension:
        id = 'passive_commands'
        point = 'enaml.workbench.core.commands'
        Command:
            id = 'psi.controller.process_key'
            handler = process_key

    Extension:
        id = 'actions'
        point = 'psi.controller.actions'
        rank = 100

        ExperimentAction:
            event = 'experiment_prepare'
            command = 'target.prepare_queue'
        ExperimentAction:
            event = 'erp_acquired'
            command = 'psi.controller.process_key'
        ExperimentAction:
            event = 'erp_acquired'
            command = 'target.decrement_key'
        ExperimentAction:
            event = 'target_complete'
            command = 'psi.controller.stop'

    Extension:
        id = 'sink'
        point = 'psi.data.sinks'

        EpochAverage:
            pass
<<<<<<< HEAD
=======

        TrialLogCounter:
            pass
>>>>>>> 5fff9ab1

    Extension:
        id = 'plots'
        point = 'psi.data.plots'

        PyQtGraphPlotContainer:
            name = 'testing'
            title = 'foobar'

            GriddedEpochAveragePlot:
                name = 'epoch_average'
                sink = 'epoch_average'

        FFTContainer:
            name = 'fft_plot_container'
            title = 'FFT'
            freq_lb = 0.1e3 
            freq_ub = 10e3

            FFTChannelPlot:
                source = 'microphone'
                line_color = (0, 0, 0)
                value_range = (0, 100)
                time_span = 1
                axis_label = 'Level (dB SPL)'
                reference = 20e-6

        TimeContainer:
            name = 'trial_plot_container' 
            title = 'Trial timing'
            trig_delay = 0
            span = 2.5

            ExtremesChannelPlot:
               source = 'microphone'
               line_color = (0, 0, 0)
               value_range = (-0.5, 0.5)<|MERGE_RESOLUTION|>--- conflicted
+++ resolved
@@ -25,10 +25,7 @@
 import time
 
 from psi.data.sinks.epoch_average import EpochAverage
-<<<<<<< HEAD
-=======
 from psi.data.sinks.trial_log_counter import TrialLogCounter
->>>>>>> 5fff9ab1
 
 
 def process_key(event):
@@ -105,12 +102,9 @@
 
         EpochAverage:
             pass
-<<<<<<< HEAD
-=======
 
         TrialLogCounter:
             pass
->>>>>>> 5fff9ab1
 
     Extension:
         id = 'plots'
